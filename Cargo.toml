--- conflicted
+++ resolved
@@ -125,10 +125,6 @@
     "axfeat/crosvm",
     "dep:axplat-aarch64-crosvm-virt",
     "pci",
-
-    # auxilary features
-    "axfeat/fs-times",
-    "starry-api/dev-log",
 ]
 
 # Stubs
@@ -166,22 +162,6 @@
 optional = true
 
 [patch.crates-io]
-<<<<<<< HEAD
-axbacktrace = { git = "https://github.com/Starry-OS/axbacktrace.git", rev = "09c22b6" }
-axcpu = { git = "https://github.com/kylin-x-kernel/axcpu.git",branch="main" }
-axerrno = { git = "https://github.com/Starry-OS/axerrno.git", rev = "58be232" }
-axfs-ng-vfs = { git = "https://github.com/Starry-OS/axfs-ng-vfs.git", rev = "3926fb4" }
-axio = { git = "https://github.com/Starry-OS/axio.git", rev = "ebb0c6b" }
-axplat = { git = "https://github.com/kylin-x-kernel/axplat_crates.git", branch = "main"}
-axplat-x86-pc = { git = "https://github.com/kylin-x-kernel/axplat_crates.git", branch = "main" }
-axplat-riscv64-qemu-virt = { git = "https://github.com/kylin-x-kernel/axplat_crates.git", branch="main"}
-axplat-loongarch64-qemu-virt = { git = "https://github.com/kylin-x-kernel/axplat_crates.git", branch="main"}
-axplat-aarch64-qemu-virt = { git = "https://github.com/kylin-x-kernel/axplat_crates.git", branch = "main"}
-axplat-aarch64-peripherals =  { git = "https://github.com/kylin-x-kernel/axplat_crates.git", branch = "main"}
-axpoll = { git = "https://github.com/Starry-OS/axpoll.git", rev = "258cb5f" }
-page_table_entry = { git = "https://github.com/kylin-x-kernel/page_table_multiarch.git", branch="main" }
-page_table_multiarch = { git ="https://github.com/kylin-x-kernel/page_table_multiarch.git", branch="main"}
-=======
 axcpu = { git = "https://github.com/kylin-x-kernel/axcpu.git",branch="main" }
 axerrno = { git = "https://github.com/Starry-OS/axerrno.git", rev = "f1e2bca" }
 axfs-ng-vfs = { git = "https://github.com/Starry-OS/axfs-ng-vfs.git", rev = "d6f470f" }
@@ -195,7 +175,6 @@
 
 page_table_entry = { git = "https://github.com/Starry-OS/page_table_multiarch.git", rev = "9df46c8" }
 page_table_multiarch = { git = "https://github.com/Starry-OS/page_table_multiarch.git", rev = "9df46c8" }
->>>>>>> 3595c22b
 
 starry-process = { git = "https://github.com/Starry-OS/starry-process.git", rev = "6327455" }
 starry-signal = { git = "https://github.com/Starry-OS/starry-signal.git", rev = "5b23dec" }
