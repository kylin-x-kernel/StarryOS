--- conflicted
+++ resolved
@@ -19,7 +19,16 @@
     bit32(nr)
 }
 
-<<<<<<< HEAD
+pub fn roundup_u<T: Copy
+    + core::ops::Add<Output = T>
+    + core::ops::Sub<Output = T>
+    + core::ops::BitAnd<Output = T>
+    + core::ops::Not<Output = T>
+    + From<u8>>(v: T, size: T) -> T 
+{
+    (v + (size - T::from(1))) & !(size - T::from(1))
+}
+
 #[macro_export]
 macro_rules! container_of {
     ($ptr:expr, $type:ty, $member:ident) => {
@@ -35,14 +44,4 @@
     ($type:ty, $member:ident) => {
         core::mem::offset_of!($type, $member)
     }
-=======
-pub fn roundup_u<T: Copy
-    + core::ops::Add<Output = T>
-    + core::ops::Sub<Output = T>
-    + core::ops::BitAnd<Output = T>
-    + core::ops::Not<Output = T>
-    + From<u8>>(v: T, size: T) -> T 
-{
-    (v + (size - T::from(1))) & !(size - T::from(1))
->>>>>>> 8aa81fac
 }