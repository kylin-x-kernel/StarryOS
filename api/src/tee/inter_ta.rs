--- conflicted
+++ resolved
@@ -46,11 +46,7 @@
 }
 
 pub(crate) fn sys_tee_scn_close_ta_session(ta_sees: c_ulong) -> TeeResult {
-<<<<<<< HEAD
-    let sess_id = tee_ta_get_session(te_sess as u32)?;
-=======
     let sess_id = tee_ta_get_session(ta_sees as u32)?;
->>>>>>> 3abc2c28
     tee_ta_close_session(sess_id)?;
     Ok(())
 }