// SPDX-License-Identifier: Apache-2.0
// Copyright (C) 2025 KylinSoft Co., Ltd. <https://www.kylinos.cn/>
// See LICENSES for license details.
//
// This file has been created by KylinSoft on 2025.

#![allow(non_camel_case_types, non_snake_case)]
#![allow(unused_imports)]
#![allow(unused)]
#![allow(missing_docs)]
#![allow(non_upper_case_globals)]
mod cancel;
mod config;
mod crypto;
mod inter_ta;
mod libmbedtls;
mod libutee;
mod log;
mod memtag;
mod panic;
mod property;
mod protocol;
mod tee_fs;
mod tee_obj;
mod tee_pobj;
mod tee_session;
mod tee_svc_cryp;
mod tee_ta_manager;
#[cfg(feature = "tee_test")]
mod tee_unit_test;
#[cfg(feature = "tee_test")]
mod test;
mod time;
mod types_ext;
mod user_access;
mod user_mode_ctx_struct;
mod user_ta;
mod utils;
mod uuid;
mod vm;
use core::arch::asm;

use axerrno::{AxError, AxResult};
use axhal::uspace::UserContext;
use cancel::*;
use log::*;
use syscalls::Sysno;
use tee_raw_sys::TEE_ERROR_NOT_SUPPORTED;
#[cfg(feature = "tee_test")]
use test::test_framework::{TestDescriptor, TestRunner};
#[cfg(feature = "tee_test")]
use test::test_framework_basic::TestResult;
use time::*;

use crate::tee::{
    inter_ta::{
        sys_tee_scn_close_ta_session, sys_tee_scn_invoke_ta_command, sys_tee_scn_open_ta_session,
    },
    panic::sys_tee_scn_panic,
    property::{sys_tee_scn_get_property, sys_tee_scn_get_property_name_to_index},
};

pub type TeeResult<T = ()> = Result<T, u32>;

pub(crate) fn handle_tee_syscall(_sysno: Sysno, _uctx: &mut UserContext) -> TeeResult {
    // Handle TEE-specific syscalls here
    match _sysno {
        Sysno::tee_scn_log => sys_tee_scn_log(_uctx.arg0() as _, _uctx.arg1() as _),
<<<<<<< HEAD
        // TODO: add panic
        // Sysno::tee_scn_panic => sys_tee_scn_panic(_uctx.arg0() as _, _uctx.arg1() as _),
=======
        Sysno::tee_scn_panic => sys_tee_scn_panic(_uctx.arg0() as _),
>>>>>>> 114f373f
        Sysno::tee_scn_get_property => {
            let prop_type: usize;
            unsafe {
                asm!(
                    "mov {0}, x6",
                    out(reg) prop_type,
                );
            }
            sys_tee_scn_get_property(
                _uctx.arg0() as _,
                _uctx.arg1() as _,
                _uctx.arg2() as _,
                _uctx.arg3() as _,
                _uctx.arg4() as _,
                _uctx.arg5() as _,
                prop_type as _,
            )
        }
        Sysno::tee_scn_get_property_name_to_index => sys_tee_scn_get_property_name_to_index(
            _uctx.arg0() as _,
            _uctx.arg1() as _,
            _uctx.arg2() as _,
            _uctx.arg3() as _,
        ),
        Sysno::tee_scn_open_ta_session => sys_tee_scn_open_ta_session(
            _uctx.arg0() as _,
            _uctx.arg1() as _,
            _uctx.arg2() as _,
            _uctx.arg3() as _,
            _uctx.arg4() as _,
        ),
        Sysno::tee_scn_close_ta_session => sys_tee_scn_close_ta_session(_uctx.arg0() as _),
        Sysno::tee_scn_invoke_ta_command => sys_tee_scn_invoke_ta_command(
            _uctx.arg0() as _,
            _uctx.arg1() as _,
            _uctx.arg2() as _,
            _uctx.arg3() as _,
            _uctx.arg4() as _,
        ),
        Sysno::tee_scn_get_cancellation_flag => {
            sys_tee_scn_get_cancellation_flag(_uctx.arg0() as _)
        }
        Sysno::tee_scn_unmask_cancellation => sys_tee_scn_unmask_cancellation(_uctx.arg0() as _),
        Sysno::tee_scn_mask_cancellation => sys_tee_scn_mask_cancellation(_uctx.arg0() as _),
        _ => Err(TEE_ERROR_NOT_SUPPORTED),
    }
}<|MERGE_RESOLUTION|>--- conflicted
+++ resolved
@@ -66,12 +66,8 @@
     // Handle TEE-specific syscalls here
     match _sysno {
         Sysno::tee_scn_log => sys_tee_scn_log(_uctx.arg0() as _, _uctx.arg1() as _),
-<<<<<<< HEAD
-        // TODO: add panic
         // Sysno::tee_scn_panic => sys_tee_scn_panic(_uctx.arg0() as _, _uctx.arg1() as _),
-=======
         Sysno::tee_scn_panic => sys_tee_scn_panic(_uctx.arg0() as _),
->>>>>>> 114f373f
         Sysno::tee_scn_get_property => {
             let prop_type: usize;
             unsafe {
